--- conflicted
+++ resolved
@@ -1,13 +1,8 @@
 language: go
 
 go:
-<<<<<<< HEAD
 #  - 1.1 // Unsupported, QL fails to compile on go < 1.2.
 #  - 1.2 // Unsupported on travis because it fails to fetch some resources via HTTPs.
-=======
-#  - 1.1 // QL fails to compile on lower then go1.2.
-#  - 1.2 // "go get" SSL problems with go1.2.
->>>>>>> 759f6d69
 #  - 1.2.1
 #  - 1.2.2
   - 1.3
@@ -52,7 +47,7 @@
   - (cd sqlite/_dumps && make)
   - (cd ql/_dumps && make)
 
-  # - cat ql/_dumps/structs.sql | $GOPATH/bin/ql -db ql/_dumps/test.db
+  - cat ql/_dumps/structs.sql | $GOPATH/bin/ql -db ql/_dumps/test.db
 
 script:
   - go test upper.io/db/util/sqlgen -test.bench=.

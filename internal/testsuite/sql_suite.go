--- conflicted
+++ resolved
@@ -13,12 +13,7 @@
 
 	"github.com/sirupsen/logrus"
 	"github.com/stretchr/testify/suite"
-<<<<<<< HEAD
-	db "upper.io/db.v3"
-	"upper.io/db.v3/lib/sqlbuilder"
-=======
 	db "github.com/upper/db/v4"
->>>>>>> 650387c2
 )
 
 type artistType struct {

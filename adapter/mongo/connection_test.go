--- conflicted
+++ resolved
@@ -70,81 +70,33 @@
 }
 
 func TestParseConnectionURL(t *testing.T) {
-	var u ConnectionURL
-	var s string
-	var err error
+	{
+		const s = "mongodb:///mydatabase"
 
-	s = "mongodb:///mydatabase"
+		u, err := ParseURL(s)
+		require.NoError(t, err)
 
-	u, err = ParseURL(s)
-	require.NoError(t, err)
-
-	assert.Equal(t, "mydatabase", u.Database)
-
-	s = "mongodb://user:pass@localhost,1.2.3.4,example.org:1234/another_database?cache=foobar&mode=ro"
-
-	u, err = ParseURL(s)
-	require.NoError(t, err)
-
-<<<<<<< HEAD
-	assert.Equal(t, "another_database", u.Database)
-	assert.Equal(t, "foobar", u.Options["cache"])
-	assert.Equal(t, "ro", u.Options["mode"])
-	assert.Equal(t, "user", u.User)
-	assert.Equal(t, "pass", u.Password)
-	assert.Equal(t, "localhost,1.2.3.4,example.org:1234", u.Host)
-
-	s = "http://example.org"
-	_, err = ParseURL(s)
-	require.Error(t, err)
-=======
-	if u.Scheme != "mongodb" {
-		t.Fatal("Invalid scheme")
+		assert.Equal(t, "mydatabase", u.Database)
 	}
 
-	if u.Database != "another_database" {
-		t.Fatal("Failed to get database.")
+	{
+		const s = "mongodb://user:pass@localhost,1.2.3.4,example.org:1234/another_database?cache=foobar&mode=ro"
+
+		u, err := ParseURL(s)
+		require.NoError(t, err)
+
+		assert.Equal(t, "another_database", u.Database)
+		assert.Equal(t, "foobar", u.Options["cache"])
+		assert.Equal(t, "ro", u.Options["mode"])
+		assert.Equal(t, "mongodb", u.Scheme)
+		assert.Equal(t, "user", u.User)
+		assert.Equal(t, "pass", u.Password)
+		assert.Equal(t, "localhost,1.2.3.4,example.org:1234", u.Host)
 	}
 
-	if u.Options["cache"] != "foobar" {
-		t.Fatal("Expecting option.")
+	{
+		const s = "http://example.org"
+		_, err := ParseURL(s)
+		require.Error(t, err)
 	}
-
-	if u.Options["mode"] != "ro" {
-		t.Fatal("Expecting option.")
-	}
-
-	if u.User != "user" {
-		t.Fatal("Expecting user.")
-	}
-
-	if u.Password != "pass" {
-		t.Fatal("Expecting password.")
-	}
-
-	if u.Host != "localhost,1.2.3.4,example.org:1234" {
-		t.Fatal("Expecting host.")
-	}
-
-	s = "http://example.org"
-
-	if _, err = ParseURL(s); err == nil {
-		t.Fatal("Expecting error.")
-	}
-
-	s = "mongodb+srv://myDatabaseUser:D1fficultP%40ssw0rd@db1.example.net:27017,db2.example.net:2500/?replicaSet=test&connectTimeoutMS=300000"
-
-	if u, err = ParseURL(s); err != nil {
-		t.Fatal(err)
-	}
-
-	if u.Scheme != "mongodb+srv" {
-		t.Fatal("Invalid scheme")
-	}
-
-	if u.Database != "" {
-		t.Fatal("Invalid database")
-	}
-
->>>>>>> 8335ba84
 }
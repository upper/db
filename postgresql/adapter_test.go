--- conflicted
+++ resolved
@@ -765,7 +765,6 @@
 	}
 }
 
-<<<<<<< HEAD
 func TestEscapeQuestionMark(t *testing.T) {
 	sess := mustOpen()
 	defer sess.Close()
@@ -798,7 +797,8 @@
 		assert.NoError(t, err)
 		assert.Equal(t, true, val)
 	}
-=======
+}
+
 func TestTextMode_Issue391(t *testing.T) {
 	sess := mustOpen()
 	defer sess.Close()
@@ -817,7 +817,6 @@
 	defer sess.Close()
 
 	testPostgreSQLTypes(t, sess)
->>>>>>> 36a32594
 }
 
 func getStats(sess sqlbuilder.Database) (map[string]int, error) {

package sqlbuilder

import (
	"fmt"
	"strings"

	"upper.io/db.v3"
	"upper.io/db.v3/internal/sqladapter/exql"
)

var comparisonOperators = map[db.ComparisonOperator]string{
	db.ComparisonOperatorEqual:    "=",
	db.ComparisonOperatorNotEqual: "!=",

	db.ComparisonOperatorLessThan:    "<",
	db.ComparisonOperatorGreaterThan: ">",

	db.ComparisonOperatorLessThanOrEqualTo:    "<=",
	db.ComparisonOperatorGreaterThanOrEqualTo: ">=",

	db.ComparisonOperatorBetween:    "BETWEEN",
	db.ComparisonOperatorNotBetween: "NOT BETWEEN",

	db.ComparisonOperatorIn:    "IN",
	db.ComparisonOperatorNotIn: "NOT IN",

	db.ComparisonOperatorIs:    "IS",
	db.ComparisonOperatorIsNot: "IS NOT",

	db.ComparisonOperatorLike:    "LIKE",
	db.ComparisonOperatorNotLike: "NOT LIKE",

	db.ComparisonOperatorRegExp:    "REGEXP",
	db.ComparisonOperatorNotRegExp: "NOT REGEXP",
}

type hasCustomOperator interface {
	CustomOperator() string
}

type operatorWrapper struct {
	tu *templateWithUtils
	cv *exql.ColumnValue

	op db.Comparison
	v  interface{}
}

func (ow *operatorWrapper) cmp() db.Comparison {
	if ow.op != nil {
		return ow.op
	}

	if ow.cv.Operator != "" {
		return db.Op(ow.cv.Operator, ow.v)
	}

	if ow.v == nil {
		return db.Is(nil)
	}

	args, isSlice := toInterfaceArguments(ow.v, true)
	if isSlice {
		return db.In(args)
	}

	return db.Eq(ow.v)
}

func (ow *operatorWrapper) preprocess() (string, []interface{}) {
	placeholder := "?"

	column, err := ow.cv.Column.Compile(ow.tu.Template)
	if err != nil {
		panic(fmt.Sprintf("could not compile column: %v", err.Error()))
	}

	c := ow.cmp()

	op := ow.tu.comparisonOperatorMapper(c.Operator())

	var args []interface{}

	switch c.Operator() {
	case db.ComparisonOperatorNone:
		if c, ok := c.(hasCustomOperator); ok {
			op = c.CustomOperator()
		} else {
			panic("no operator given")
		}
	case db.ComparisonOperatorIn, db.ComparisonOperatorNotIn:
		values := c.Value().([]interface{})
		if len(values) < 1 {
			placeholder, args = "(NULL)", []interface{}{}
			break
		}
		placeholder, args = "(?"+strings.Repeat(", ?", len(values)-1)+")", values
	case db.ComparisonOperatorIs, db.ComparisonOperatorIsNot:
		switch c.Value() {
		case nil:
			placeholder, args = "NULL", []interface{}{}
		case false:
			placeholder, args = "FALSE", []interface{}{}
		case true:
			placeholder, args = "TRUE", []interface{}{}
		}
<<<<<<< HEAD
	case db.ComparisonOperatorBetween:
		values := cmp.Value()
		return op, "? AND ?", values.([]interface{})
	case db.ComparisonOperatorEqual:
		v := cmp.Value()
		if b, ok := v.([]byte); ok {
			v = string(b)
		}
		return op, "?", []interface{}{v}
=======
	case db.ComparisonOperatorBetween, db.ComparisonOperatorNotBetween:
		values := c.Value().([]interface{})
		placeholder, args = "? AND ?", []interface{}{values[0], values[1]}
	}

	if args == nil {
		args = []interface{}{c.Value()}
	}

	if strings.Contains(op, ":column") {
		return strings.Replace(op, ":column", column, -1), args
>>>>>>> 4ceccb12
	}

	return column + " " + op + " " + placeholder, args
}<|MERGE_RESOLUTION|>--- conflicted
+++ resolved
@@ -104,20 +104,15 @@
 		case true:
 			placeholder, args = "TRUE", []interface{}{}
 		}
-<<<<<<< HEAD
-	case db.ComparisonOperatorBetween:
-		values := cmp.Value()
-		return op, "? AND ?", values.([]interface{})
+	case db.ComparisonOperatorBetween, db.ComparisonOperatorNotBetween:
+		values := c.Value().([]interface{})
+		placeholder, args = "? AND ?", []interface{}{values[0], values[1]}
 	case db.ComparisonOperatorEqual:
-		v := cmp.Value()
+		v := c.Value()
 		if b, ok := v.([]byte); ok {
 			v = string(b)
 		}
-		return op, "?", []interface{}{v}
-=======
-	case db.ComparisonOperatorBetween, db.ComparisonOperatorNotBetween:
-		values := c.Value().([]interface{})
-		placeholder, args = "? AND ?", []interface{}{values[0], values[1]}
+		args = []interface{}{v}
 	}
 
 	if args == nil {
@@ -126,7 +121,6 @@
 
 	if strings.Contains(op, ":column") {
 		return strings.Replace(op, ":column", column, -1), args
->>>>>>> 4ceccb12
 	}
 
 	return column + " " + op + " " + placeholder, args

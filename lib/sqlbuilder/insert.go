--- conflicted
+++ resolved
@@ -2,241 +2,38 @@
 
 import (
 	"database/sql"
-<<<<<<< HEAD
 	"strings"
-=======
-	"sync"
->>>>>>> 51cf3521
 
 	"upper.io/db.v2/internal/sqladapter/exql"
 )
 
-<<<<<<< HEAD
 type inserterQuery struct {
-	table     string
-	values    []*exql.Values
-=======
-type inserter struct {
-	*stringer
-	builder *sqlBuilder
-	table   string
-
+	table          string
 	enqueuedValues [][]interface{}
-	mu             sync.Mutex
-
->>>>>>> 51cf3521
-	returning []exql.Fragment
-	columns   []exql.Fragment
-	arguments []interface{}
-	extra     string
-}
-
-func (iq *inserterQuery) statement() *exql.Statement {
-	stmt := &exql.Statement{
-		Type:  exql.Insert,
-		Table: exql.TableWithName(iq.table),
-	}
-
-	if len(iq.values) > 0 {
-		stmt.Values = exql.JoinValueGroups(iq.values...)
-	}
-
-	if len(iq.columns) > 0 {
-		stmt.Columns = exql.JoinColumns(iq.columns...)
-	}
-
-<<<<<<< HEAD
-	if len(iq.returning) > 0 {
-		stmt.Returning = exql.ReturningColumns(iq.returning...)
-	}
-
-	return stmt
-=======
-func (qi *inserter) Arguments() []interface{} {
-	_ = qi.statement()
-	return qi.arguments
->>>>>>> 51cf3521
-}
-
-func columnsToFragments(dst *[]exql.Fragment, columns []string) error {
-	l := len(columns)
-	f := make([]exql.Fragment, l)
-	for i := 0; i < l; i++ {
-		f[i] = exql.ColumnWithName(columns[i])
-	}
-	*dst = append(*dst, f...)
-	return nil
-}
-
-type inserter struct {
-	builder *sqlBuilder
-	*stringer
-
-	fn   func(*inserterQuery) error
-	prev *inserter
-}
-
-func (ins *inserter) Builder() *sqlBuilder {
-	p := &ins
-	for {
-		if (*p).builder != nil {
-			return (*p).builder
-		}
-		if (*p).prev == nil {
-			return nil
-		}
-		p = &(*p).prev
-	}
-}
-
-func (ins *inserter) Stringer() *stringer {
-	p := &ins
-	for {
-		if (*p).stringer != nil {
-			return (*p).stringer
-		}
-		if (*p).prev == nil {
-			return nil
-		}
-		p = &(*p).prev
-	}
-}
-
-func (ins *inserter) String() string {
-	query, err := ins.build()
-	if err != nil {
-		return ""
-	}
-	q := ins.Stringer().compileAndReplacePlaceholders(query.statement())
-	q = reInvisibleChars.ReplaceAllString(q, ` `)
-	return strings.TrimSpace(q)
-}
-
-func (ins *inserter) frame(fn func(*inserterQuery) error) *inserter {
-	return &inserter{prev: ins, fn: fn}
-}
-
-func (ins *inserter) clone() *inserter {
-	clone := &inserter{}
-	*clone = *ins
-	return clone
-}
-
-func (ins *inserter) Batch(n int) *BatchInserter {
-	return newBatchInserter(ins.clone(), n)
-}
-
-func (ins *inserter) Arguments() []interface{} {
-	iq, err := ins.build()
-	if err != nil {
-		return nil
-	}
-	return iq.arguments
-}
-
-func (ins *inserter) Returning(columns ...string) Inserter {
-	return ins.frame(func(iq *inserterQuery) error {
-		columnsToFragments(&iq.returning, columns)
-		return nil
-	})
-}
-
-func (ins *inserter) Exec() (sql.Result, error) {
-	iq, err := ins.build()
-	if err != nil {
-		return nil, err
-	}
-	return ins.Builder().sess.StatementExec(iq.statement(), iq.arguments...)
-}
-
-func (ins *inserter) Query() (*sql.Rows, error) {
-	iq, err := ins.build()
-	if err != nil {
-		return nil, err
-	}
-	return ins.Builder().sess.StatementQuery(iq.statement(), iq.arguments...)
-}
-
-func (ins *inserter) QueryRow() (*sql.Row, error) {
-	iq, err := ins.build()
-	if err != nil {
-		return nil, err
-	}
-	return ins.Builder().sess.StatementQueryRow(iq.statement(), iq.arguments...)
-}
-
-func (ins *inserter) Iterator() Iterator {
-	rows, err := ins.Query()
-	return &iterator{rows, err}
-}
-
-func (ins *inserter) Into(table string) Inserter {
-	return ins.frame(func(iq *inserterQuery) error {
-		iq.table = table
-		return nil
-	})
-}
-
-<<<<<<< HEAD
-func (ins *inserter) Columns(columns ...string) Inserter {
-	return ins.frame(func(iq *inserterQuery) error {
-		columnsToFragments(&iq.columns, columns)
-		return nil
-	})
-}
-
-func (ins *inserter) Values(values ...interface{}) Inserter {
-	return ins.frame(func(iq *inserterQuery) error {
-		if len(values) == 1 {
-			ff, vv, err := Map(values[0], &MapOptions{IncludeZeroed: true, IncludeNil: true})
+	returning      []exql.Fragment
+	columns        []exql.Fragment
+	values         []*exql.Values
+	arguments      []interface{}
+	extra          string
+}
+
+func (iq *inserterQuery) processValues() (values []*exql.Values, arguments []interface{}) {
+	var insertNils bool
+
+	for _, enqueuedValue := range iq.enqueuedValues {
+		if len(enqueuedValue) == 1 {
+			ff, vv, err := Map(enqueuedValue[0], nil)
 			if err == nil {
-				columns, vals, arguments, _ := toColumnsValuesAndArguments(ff, vv)
-
-				iq.arguments = append(iq.arguments, arguments...)
-				iq.values = append(iq.values, vals)
+				columns, vals, args, _ := toColumnsValuesAndArguments(ff, vv)
+
+				values, arguments = append(values, vals), append(arguments, args...)
+
 				if len(iq.columns) == 0 {
 					for _, c := range columns.Columns {
 						iq.columns = append(iq.columns, c)
 					}
-				}
-				return nil
-			}
-		}
-
-		if len(iq.columns) == 0 || len(values) == len(iq.columns) {
-			iq.arguments = append(iq.arguments, values...)
-
-			l := len(values)
-=======
-func (qi *inserter) Values(values ...interface{}) Inserter {
-	qi.mu.Lock()
-	defer qi.mu.Unlock()
-
-	if qi.enqueuedValues == nil {
-		qi.enqueuedValues = [][]interface{}{}
-	}
-	qi.enqueuedValues = append(qi.enqueuedValues, values)
-	return qi
-}
-
-func (qi *inserter) processValues() (values []*exql.Values, arguments []interface{}) {
-	// TODO: simplify with immutable queries
-	var insertNils bool
-
-	for _, enqueuedValue := range qi.enqueuedValues {
-		if len(enqueuedValue) == 1 {
-			ff, vv, err := Map(enqueuedValue[0], nil)
-			if err == nil {
-				columns, vals, args, _ := qi.builder.t.ToColumnsValuesAndArguments(ff, vv)
-
-				values, arguments = append(values, vals), append(arguments, args...)
-
-				if len(qi.columns) == 0 {
-					for _, c := range columns.Columns {
-						qi.columns = append(qi.columns, c)
-					}
 				} else {
-					if len(qi.columns) != len(columns.Columns) {
+					if len(iq.columns) != len(columns.Columns) {
 						insertNils = true
 						break
 					}
@@ -245,22 +42,14 @@
 			}
 		}
 
-		if len(qi.columns) == 0 || len(enqueuedValue) == len(qi.columns) {
+		if len(iq.columns) == 0 || len(enqueuedValue) == len(iq.columns) {
 			arguments = append(arguments, enqueuedValue...)
 
 			l := len(enqueuedValue)
->>>>>>> 51cf3521
 			placeholders := make([]exql.Fragment, l)
 			for i := 0; i < l; i++ {
 				placeholders[i] = exql.RawValue(`?`)
 			}
-<<<<<<< HEAD
-			iq.values = append(iq.values, exql.NewValueGroup(placeholders...))
-		}
-
-		return nil
-	})
-=======
 			values = append(values, exql.NewValueGroup(placeholders...))
 		}
 	}
@@ -268,17 +57,17 @@
 	if insertNils {
 		values, arguments = values[0:0], arguments[0:0]
 
-		for _, enqueuedValue := range qi.enqueuedValues {
+		for _, enqueuedValue := range iq.enqueuedValues {
 			if len(enqueuedValue) == 1 {
 				ff, vv, err := Map(enqueuedValue[0], &MapOptions{IncludeZeroed: true, IncludeNil: true})
 				if err == nil {
-					columns, vals, args, _ := qi.builder.t.ToColumnsValuesAndArguments(ff, vv)
+					columns, vals, args, _ := toColumnsValuesAndArguments(ff, vv)
 					values, arguments = append(values, vals), append(arguments, args...)
 
-					if len(qi.columns) != len(columns.Columns) {
-						qi.columns = qi.columns[0:0]
+					if len(iq.columns) != len(columns.Columns) {
+						iq.columns = iq.columns[0:0]
 						for _, c := range columns.Columns {
-							qi.columns = append(qi.columns, c)
+							iq.columns = append(iq.columns, c)
 						}
 					}
 				}
@@ -286,9 +75,149 @@
 			}
 		}
 	}
-
 	return
->>>>>>> 51cf3521
+}
+
+func (iq *inserterQuery) statement() *exql.Statement {
+	stmt := &exql.Statement{
+		Type:  exql.Insert,
+		Table: exql.TableWithName(iq.table),
+	}
+
+	if len(iq.values) > 0 {
+		stmt.Values = exql.JoinValueGroups(iq.values...)
+	}
+
+	if len(iq.columns) > 0 {
+		stmt.Columns = exql.JoinColumns(iq.columns...)
+	}
+
+	if len(iq.returning) > 0 {
+		stmt.Returning = exql.ReturningColumns(iq.returning...)
+	}
+
+	return stmt
+}
+
+func columnsToFragments(dst *[]exql.Fragment, columns []string) error {
+	l := len(columns)
+	f := make([]exql.Fragment, l)
+	for i := 0; i < l; i++ {
+		f[i] = exql.ColumnWithName(columns[i])
+	}
+	*dst = append(*dst, f...)
+	return nil
+}
+
+type inserter struct {
+	builder *sqlBuilder
+	*stringer
+
+	fn   func(*inserterQuery) error
+	prev *inserter
+}
+
+func (ins *inserter) Builder() *sqlBuilder {
+	if ins.prev == nil {
+		return ins.builder
+	}
+	return ins.prev.Builder()
+}
+
+func (ins *inserter) Stringer() *stringer {
+	if ins.prev == nil {
+		return ins.stringer
+	}
+	return ins.prev.Stringer()
+}
+
+func (ins *inserter) String() string {
+	query, err := ins.build()
+	if err != nil {
+		return ""
+	}
+	q := ins.Stringer().compileAndReplacePlaceholders(query.statement())
+	q = reInvisibleChars.ReplaceAllString(q, ` `)
+	return strings.TrimSpace(q)
+}
+
+func (ins *inserter) frame(fn func(*inserterQuery) error) *inserter {
+	return &inserter{prev: ins, fn: fn}
+}
+
+func (ins *inserter) clone() *inserter {
+	clone := &inserter{}
+	*clone = *ins
+	return clone
+}
+
+func (ins *inserter) Batch(n int) *BatchInserter {
+	return newBatchInserter(ins.clone(), n)
+}
+
+func (ins *inserter) Arguments() []interface{} {
+	iq, err := ins.build()
+	if err != nil {
+		return nil
+	}
+	return iq.arguments
+}
+
+func (ins *inserter) Returning(columns ...string) Inserter {
+	return ins.frame(func(iq *inserterQuery) error {
+		columnsToFragments(&iq.returning, columns)
+		return nil
+	})
+}
+
+func (ins *inserter) Exec() (sql.Result, error) {
+	iq, err := ins.build()
+	if err != nil {
+		return nil, err
+	}
+	return ins.Builder().sess.StatementExec(iq.statement(), iq.arguments...)
+}
+
+func (ins *inserter) Query() (*sql.Rows, error) {
+	iq, err := ins.build()
+	if err != nil {
+		return nil, err
+	}
+	return ins.Builder().sess.StatementQuery(iq.statement(), iq.arguments...)
+}
+
+func (ins *inserter) QueryRow() (*sql.Row, error) {
+	iq, err := ins.build()
+	if err != nil {
+		return nil, err
+	}
+	return ins.Builder().sess.StatementQueryRow(iq.statement(), iq.arguments...)
+}
+
+func (ins *inserter) Iterator() Iterator {
+	rows, err := ins.Query()
+	return &iterator{rows, err}
+}
+
+func (ins *inserter) Into(table string) Inserter {
+	return ins.frame(func(iq *inserterQuery) error {
+		iq.table = table
+		return nil
+	})
+}
+
+func (ins *inserter) Columns(columns ...string) Inserter {
+	return ins.frame(func(iq *inserterQuery) error {
+		columnsToFragments(&iq.columns, columns)
+		return nil
+	})
+}
+
+func (ins *inserter) Values(values ...interface{}) Inserter {
+	return ins.frame(func(iq *inserterQuery) error {
+		iq.enqueuedValues = append(iq.enqueuedValues, values)
+		return nil
+	})
 }
 
 func (ins *inserter) statement() *exql.Statement {
@@ -296,36 +225,22 @@
 	return iq.statement()
 }
 
-<<<<<<< HEAD
 func (ins *inserter) build() (*inserterQuery, error) {
 	iq, err := inserterFastForward(&inserterQuery{}, ins)
 	if err != nil {
 		return nil, err
 	}
+	iq.values, iq.arguments = iq.processValues()
 	return iq, nil
 }
-=======
-	values, arguments := qi.processValues()
-
-	qi.arguments = arguments
->>>>>>> 51cf3521
 
 func (ins *inserter) Compile() string {
 	return ins.statement().Compile(ins.Stringer().t)
 }
 
-<<<<<<< HEAD
 func inserterFastForward(in *inserterQuery, curr *inserter) (*inserterQuery, error) {
 	if curr == nil || curr.fn == nil {
 		return in, nil
-=======
-	if len(values) > 0 {
-		stmt.Values = exql.JoinValueGroups(values...)
-	}
-
-	if len(qi.returning) > 0 {
-		stmt.Returning = exql.ReturningColumns(qi.returning...)
->>>>>>> 51cf3521
 	}
 	in, err := inserterFastForward(in, curr.prev)
 	if err != nil {

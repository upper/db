package sqlbuilder

import (
	"database/sql/driver"
	"fmt"
	"reflect"
	"strings"

	"upper.io/db.v2"
	"upper.io/db.v2/internal/sqladapter/exql"
)

var (
	sqlNull            = exql.RawValue(`NULL`)
	sqlIsOperator      = `IS`
	sqlInOperator      = `IN`
	sqlDefaultOperator = `=`
)

type templateWithUtils struct {
	*exql.Template
}

func newTemplateWithUtils(template *exql.Template) *templateWithUtils {
	return &templateWithUtils{template}
}

func expandQuery(in string, args []interface{}, fn func(interface{}) (string, []interface{})) (string, []interface{}) {
	argn := 0
	argx := make([]interface{}, 0, len(args))
	for i := 0; i < len(in); i++ {
<<<<<<< HEAD
		if in[i] == '?' {
			if len(args) > argn {
				k := `?`

				values, isSlice := toInterfaceArguments(args[argn])
				if isSlice {
					if len(values) == 0 {
						k = `(NULL)`
					} else {
						k = `(?` + strings.Repeat(`, ?`, len(values)-1) + `)`
					}
				} else {
					if len(values) == 1 {
						switch t := values[0].(type) {
						case db.RawValue:
							k, values = t.Raw(), nil
						case *selector:
							k, values = `(`+t.Compile()+`)`, t.Arguments()
						}
					} else if len(values) == 0 {
						k = `NULL`
					}
				}

				if k != `?` {
					in = in[:i] + k + in[i+1:]
					i += len(k) - 1
				}

				if len(values) > 0 {
					argx = append(argx, values...)
				}
				argn++
=======
		if in[i] != '?' {
			continue
		}
		if len(args) > argn {
			k, values := fn(args[argn])
			if k != "" {
				in = in[:i] + k + in[i+1:]
				i += len(k) - 1
>>>>>>> 8232c84a
			}
			if len(values) > 0 {
				argx = append(argx, values...)
			}
			argn++
		}
	}
	if len(argx) < len(args) {
		argx = append(argx, args[argn:]...)
	}
	return in, argx
}

<<<<<<< HEAD
func (tu *templateWithUtils) PlaceholderValue(in interface{}) (exql.Fragment, []interface{}) {
	switch t := in.(type) {
	case db.RawValue:
		return exql.RawValue(t.String()), nil
	case db.Function:
		fnName := t.Name()
		fnArgs := []interface{}{}

		args, _ := toInterfaceArguments(t.Arguments())
		fragments := []string{}
		for i := range args {
			frag, args := tu.PlaceholderValue(args[i])
			fragments = append(fragments, frag.Compile(tu.Template))
			fnArgs = append(fnArgs, args...)
		}
		return exql.RawValue(fnName + `(` + strings.Join(fragments, `, `) + `)`), fnArgs
	default:
		// Value must be escaped.
		return sqlPlaceholder, []interface{}{in}
	}
}

// toInterfaceArguments converts the given value into an array of interfaces.
func toInterfaceArguments(value interface{}) (args []interface{}, isSlice bool) {
	v := reflect.ValueOf(value)

	if value == nil {
		return nil, false
	}

	if v.Type().Kind() == reflect.Slice {
		var i, total int

		// Byte slice gets transformed into a string.
		if v.Type().Elem().Kind() == reflect.Uint8 {
			return []interface{}{string(value.([]byte))}, false
		}

		total = v.Len()
		args = make([]interface{}, total)
		for i = 0; i < total; i++ {
			args[i] = v.Index(i).Interface()
		}
		return args, true
	}

	return []interface{}{value}, false
}

// toColumnsValuesAndArguments maps the given columnNames and columnValues into
// expr's Columns and Values, it also extracts and returns query arguments.
func toColumnsValuesAndArguments(columnNames []string, columnValues []interface{}) (*exql.Columns, *exql.Values, []interface{}, error) {
	var arguments []interface{}

	columns := new(exql.Columns)

	columns.Columns = make([]exql.Fragment, 0, len(columnNames))
	for i := range columnNames {
		columns.Columns = append(columns.Columns, exql.ColumnWithName(columnNames[i]))
	}

	values := new(exql.Values)

	arguments = make([]interface{}, 0, len(columnValues))
	values.Values = make([]exql.Fragment, 0, len(columnValues))

	for i := range columnValues {
		switch v := columnValues[i].(type) {
		case *exql.Value:
			// Adding value.
			values.Values = append(values.Values, v)
		case exql.Value:
			// Adding value.
			values.Values = append(values.Values, &v)
		default:
			// Adding both value and placeholder.
			values.Values = append(values.Values, sqlPlaceholder)
			arguments = append(arguments, v)
		}
	}

	return columns, values, arguments, nil
}

// toWhereWithArguments converts the given parameters into a exql.Where
=======
func preprocessFn(arg interface{}) (string, []interface{}) {
	values, isSlice := toInterfaceArguments(arg)

	if isSlice {
		if len(values) == 0 {
			return `(NULL)`, nil
		}
		return `(?` + strings.Repeat(`, ?`, len(values)-1) + `)`, values
	}

	if len(values) == 1 {
		switch t := arg.(type) {
		case db.RawValue:
			return Preprocess(t.Raw(), t.Arguments())
		case *selector:
			return `(` + t.statement().Compile(t.stringer.t) + `)`, t.Arguments()
		}
	} else if len(values) == 0 {
		return `NULL`, nil
	}

	return "", []interface{}{arg}
}

func Preprocess(in string, args []interface{}) (string, []interface{}) {
	return expandQuery(in, args, preprocessFn)
}

func expandPlaceholders(in string, args []interface{}) (string, []interface{}) {
	// TODO: Remove after immutable query builder
	return in, args
}

// ToWhereWithArguments converts the given parameters into a exql.Where
>>>>>>> 8232c84a
// value.
func toWhereWithArguments(term interface{}) (where exql.Where, args []interface{}) {
	args = []interface{}{}

	switch t := term.(type) {
	case []interface{}:
		if len(t) > 0 {
			if s, ok := t[0].(string); ok {
				if strings.ContainsAny(s, "?") || len(t) == 1 {
					s, args = expandPlaceholders(s, t[1:])
					where.Conditions = []exql.Fragment{exql.RawValue(s)}
				} else {
					var val interface{}
					key := s
					if len(t) > 2 {
						val = t[1:]
					} else {
						val = t[1]
					}
					cv, v := toColumnValues(db.NewConstraint(key, val))
					args = append(args, v...)
					for i := range cv.ColumnValues {
						where.Conditions = append(where.Conditions, cv.ColumnValues[i])
					}
				}
				return
			}
		}
		for i := range t {
			w, v := toWhereWithArguments(t[i])
			if len(w.Conditions) == 0 {
				continue
			}
			args = append(args, v...)
			where.Conditions = append(where.Conditions, w.Conditions...)
		}
		return
	case db.RawValue:
		r, v := expandPlaceholders(t.Raw(), t.Arguments())
		where.Conditions = []exql.Fragment{exql.RawValue(r)}
		args = append(args, v...)
		return
	case db.Constraints:
		for _, c := range t.Constraints() {
			w, v := toWhereWithArguments(c)
			if len(w.Conditions) == 0 {
				continue
			}
			args = append(args, v...)
			where.Conditions = append(where.Conditions, w.Conditions...)
		}
		return
	case db.Compound:
		var cond exql.Where

		for _, c := range t.Sentences() {
			w, v := toWhereWithArguments(c)
			if len(w.Conditions) == 0 {
				continue
			}
			args = append(args, v...)
			cond.Conditions = append(cond.Conditions, w.Conditions...)
		}

		if len(cond.Conditions) > 0 {
			var frag exql.Fragment
			switch t.Operator() {
			case db.OperatorNone, db.OperatorAnd:
				q := exql.And(cond)
				frag = &q
			case db.OperatorOr:
				q := exql.Or(cond)
				frag = &q
			default:
				panic(fmt.Sprintf("Unknown type %T", t))
			}
			where.Conditions = append(where.Conditions, frag)
		}

		return
	case db.Constraint:
		cv, v := toColumnValues(t)
		args = append(args, v...)
		where.Conditions = append(where.Conditions, cv.ColumnValues...)
		return where, args
	}

	panic(fmt.Sprintf("Unknown condition type %T", term))
}

<<<<<<< HEAD
func toColumnValues(term interface{}) (cv exql.ColumnValues, args []interface{}) {
=======
func (tu *templateWithUtils) PlaceholderValue(in interface{}) (exql.Fragment, []interface{}) {
	switch t := in.(type) {
	case db.RawValue:
		return exql.RawValue(t.String()), nil
	case db.Function:
		fnName := t.Name()
		fnArgs := []interface{}{}

		args, _ := toInterfaceArguments(t.Arguments())
		fragments := []string{}
		for i := range args {
			frag, args := tu.PlaceholderValue(args[i])
			fragments = append(fragments, frag.Compile(tu.Template))
			fnArgs = append(fnArgs, args...)
		}
		return exql.RawValue(fnName + `(` + strings.Join(fragments, `, `) + `)`), fnArgs
	default:
		// Value must be escaped.
		return sqlPlaceholder, []interface{}{in}
	}
}

// toInterfaceArguments converts the given value into an array of interfaces.
func toInterfaceArguments(value interface{}) (args []interface{}, isSlice bool) {
	if value == nil {
		return nil, false
	}

	switch t := value.(type) {
	case driver.Valuer:
		return []interface{}{t}, false
	}

	v := reflect.ValueOf(value)
	if v.Type().Kind() == reflect.Slice {
		var i, total int

		// Byte slice gets transformed into a string.
		if v.Type().Elem().Kind() == reflect.Uint8 {
			return []interface{}{string(value.([]byte))}, false
		}

		total = v.Len()
		args = make([]interface{}, total)
		for i = 0; i < total; i++ {
			args[i] = v.Index(i).Interface()
		}
		return args, true
	}

	return []interface{}{value}, false
}

// ToColumnValues converts the given conditions into a exql.ColumnValues struct.
func (tu *templateWithUtils) ToColumnValues(term interface{}) (cv exql.ColumnValues, args []interface{}) {
>>>>>>> 8232c84a
	args = []interface{}{}

	switch t := term.(type) {
	case []interface{}:
		l := len(t)
		for i := 0; i < l; i++ {
			column := t[i].(string)

			if !strings.ContainsAny(column, "=") {
				column = fmt.Sprintf("%s = ?", column)
			}

			chunks := strings.SplitN(column, "=", 2)

			column = chunks[0]
			format := strings.TrimSpace(chunks[1])

			columnValue := exql.ColumnValue{
				Column:   exql.ColumnWithName(column),
				Operator: "=",
				Value:    exql.RawValue(format),
			}

			ps := strings.Count(format, "?")
			if i+ps < l {
				for j := 0; j < ps; j++ {
					args = append(args, t[i+j+1])
				}
				i = i + ps
			} else {
				panic(fmt.Sprintf("Format string %q has more placeholders than given arguments.", format))
			}

			cv.ColumnValues = append(cv.ColumnValues, &columnValue)
		}
		return cv, args
	case db.Constraint:
		columnValue := exql.ColumnValue{}

		// Guessing operator from input, or using a default one.
		if column, ok := t.Key().(string); ok {
			chunks := strings.SplitN(strings.TrimSpace(column), ` `, 2)
			columnValue.Column = exql.ColumnWithName(chunks[0])
			if len(chunks) > 1 {
				columnValue.Operator = chunks[1]
			}
		} else {
			if rawValue, ok := t.Key().(db.RawValue); ok {
				columnValue.Column = exql.RawValue(rawValue.Raw())
				args = append(args, rawValue.Arguments()...)
			} else {
				columnValue.Column = exql.RawValue(fmt.Sprintf("%v", t.Key()))
			}
		}

		switch value := t.Value().(type) {
		case db.Function:
			fnName, fnArgs := value.Name(), value.Arguments()
			if len(fnArgs) == 0 {
				// A function with no arguments.
				fnName = fnName + "()"
			} else {
				// A function with one or more arguments.
				fnName = fnName + "(?" + strings.Repeat("?, ", len(fnArgs)-1) + ")"
			}
			expanded, fnArgs := expandPlaceholders(fnName, fnArgs)
			columnValue.Value = exql.RawValue(expanded)
			args = append(args, fnArgs...)
		case db.RawValue:
			expanded, rawArgs := expandPlaceholders(value.Raw(), value.Arguments())
			columnValue.Value = exql.RawValue(expanded)
			args = append(args, rawArgs...)
		default:
			v, isSlice := toInterfaceArguments(value)

			if isSlice {
				if columnValue.Operator == "" {
					columnValue.Operator = sqlInOperator
				}
				if len(v) > 0 {
					// Array value given.
					columnValue.Value = exql.RawValue(fmt.Sprintf(`(?%s)`, strings.Repeat(`, ?`, len(v)-1)))
				} else {
					// Single value given.
					columnValue.Value = exql.RawValue(`(NULL)`)
				}
				args = append(args, v...)
			} else {
				if v == nil {
					// Nil value given.
					columnValue.Value = sqlNull
					if columnValue.Operator == "" {
						columnValue.Operator = sqlIsOperator
					}
				} else {
					columnValue.Value = sqlPlaceholder
					args = append(args, v...)
				}
			}

		}

		// Using guessed operator if no operator was given.
		if columnValue.Operator == "" {
			columnValue.Operator = sqlDefaultOperator
		}

		cv.ColumnValues = append(cv.ColumnValues, &columnValue)

		return cv, args
	case db.Constraints:
		for _, c := range t.Constraints() {
			p, q := toColumnValues(c)
			cv.ColumnValues = append(cv.ColumnValues, p.ColumnValues...)
			args = append(args, q...)
		}
		return cv, args
	}

	panic(fmt.Sprintf("Unknown term type %T.", term))
}<|MERGE_RESOLUTION|>--- conflicted
+++ resolved
@@ -29,41 +29,6 @@
 	argn := 0
 	argx := make([]interface{}, 0, len(args))
 	for i := 0; i < len(in); i++ {
-<<<<<<< HEAD
-		if in[i] == '?' {
-			if len(args) > argn {
-				k := `?`
-
-				values, isSlice := toInterfaceArguments(args[argn])
-				if isSlice {
-					if len(values) == 0 {
-						k = `(NULL)`
-					} else {
-						k = `(?` + strings.Repeat(`, ?`, len(values)-1) + `)`
-					}
-				} else {
-					if len(values) == 1 {
-						switch t := values[0].(type) {
-						case db.RawValue:
-							k, values = t.Raw(), nil
-						case *selector:
-							k, values = `(`+t.Compile()+`)`, t.Arguments()
-						}
-					} else if len(values) == 0 {
-						k = `NULL`
-					}
-				}
-
-				if k != `?` {
-					in = in[:i] + k + in[i+1:]
-					i += len(k) - 1
-				}
-
-				if len(values) > 0 {
-					argx = append(argx, values...)
-				}
-				argn++
-=======
 		if in[i] != '?' {
 			continue
 		}
@@ -72,7 +37,6 @@
 			if k != "" {
 				in = in[:i] + k + in[i+1:]
 				i += len(k) - 1
->>>>>>> 8232c84a
 			}
 			if len(values) > 0 {
 				argx = append(argx, values...)
@@ -86,7 +50,6 @@
 	return in, argx
 }
 
-<<<<<<< HEAD
 func (tu *templateWithUtils) PlaceholderValue(in interface{}) (exql.Fragment, []interface{}) {
 	switch t := in.(type) {
 	case db.RawValue:
@@ -115,6 +78,11 @@
 
 	if value == nil {
 		return nil, false
+	}
+
+	switch t := value.(type) {
+	case driver.Valuer:
+		return []interface{}{t}, false
 	}
 
 	if v.Type().Kind() == reflect.Slice {
@@ -171,8 +139,6 @@
 	return columns, values, arguments, nil
 }
 
-// toWhereWithArguments converts the given parameters into a exql.Where
-=======
 func preprocessFn(arg interface{}) (string, []interface{}) {
 	values, isSlice := toInterfaceArguments(arg)
 
@@ -187,8 +153,8 @@
 		switch t := arg.(type) {
 		case db.RawValue:
 			return Preprocess(t.Raw(), t.Arguments())
-		case *selector:
-			return `(` + t.statement().Compile(t.stringer.t) + `)`, t.Arguments()
+		case compilable:
+			return `(` + t.Compile() + `)`, t.Arguments()
 		}
 	} else if len(values) == 0 {
 		return `NULL`, nil
@@ -206,8 +172,7 @@
 	return in, args
 }
 
-// ToWhereWithArguments converts the given parameters into a exql.Where
->>>>>>> 8232c84a
+// toWhereWithArguments converts the given parameters into a exql.Where
 // value.
 func toWhereWithArguments(term interface{}) (where exql.Where, args []interface{}) {
 	args = []interface{}{}
@@ -298,65 +263,7 @@
 	panic(fmt.Sprintf("Unknown condition type %T", term))
 }
 
-<<<<<<< HEAD
 func toColumnValues(term interface{}) (cv exql.ColumnValues, args []interface{}) {
-=======
-func (tu *templateWithUtils) PlaceholderValue(in interface{}) (exql.Fragment, []interface{}) {
-	switch t := in.(type) {
-	case db.RawValue:
-		return exql.RawValue(t.String()), nil
-	case db.Function:
-		fnName := t.Name()
-		fnArgs := []interface{}{}
-
-		args, _ := toInterfaceArguments(t.Arguments())
-		fragments := []string{}
-		for i := range args {
-			frag, args := tu.PlaceholderValue(args[i])
-			fragments = append(fragments, frag.Compile(tu.Template))
-			fnArgs = append(fnArgs, args...)
-		}
-		return exql.RawValue(fnName + `(` + strings.Join(fragments, `, `) + `)`), fnArgs
-	default:
-		// Value must be escaped.
-		return sqlPlaceholder, []interface{}{in}
-	}
-}
-
-// toInterfaceArguments converts the given value into an array of interfaces.
-func toInterfaceArguments(value interface{}) (args []interface{}, isSlice bool) {
-	if value == nil {
-		return nil, false
-	}
-
-	switch t := value.(type) {
-	case driver.Valuer:
-		return []interface{}{t}, false
-	}
-
-	v := reflect.ValueOf(value)
-	if v.Type().Kind() == reflect.Slice {
-		var i, total int
-
-		// Byte slice gets transformed into a string.
-		if v.Type().Elem().Kind() == reflect.Uint8 {
-			return []interface{}{string(value.([]byte))}, false
-		}
-
-		total = v.Len()
-		args = make([]interface{}, total)
-		for i = 0; i < total; i++ {
-			args[i] = v.Index(i).Interface()
-		}
-		return args, true
-	}
-
-	return []interface{}{value}, false
-}
-
-// ToColumnValues converts the given conditions into a exql.ColumnValues struct.
-func (tu *templateWithUtils) ToColumnValues(term interface{}) (cv exql.ColumnValues, args []interface{}) {
->>>>>>> 8232c84a
 	args = []interface{}{}
 
 	switch t := term.(type) {

--- conflicted
+++ resolved
@@ -600,7 +600,7 @@
 			if pk, ok := rowMap["id"].(int64); !ok || pk == 0 {
 				t.Fatalf("Expecting a not null ID.")
 			}
-			if name, ok := rowMap["name"].(string); !ok || name == "" {
+			if name, ok := rowMap["name"].([]byte); !ok || string(name) == "" {
 				t.Fatalf("Expecting a name.")
 			}
 		} else {
@@ -1417,174 +1417,4 @@
 		fmt.Printf("test2: %v\n", testValues)
 		t.Fatalf("Struct is different.")
 	}
-<<<<<<< HEAD
-=======
-}
-
-// Benchmarking raw database/sql.
-func BenchmarkAppendRawSQL(b *testing.B) {
-	var err error
-	var sess db.Database
-
-	if sess, err = db.Open(Adapter, settings); err != nil {
-		b.Fatal(err)
-	}
-
-	defer sess.Close()
-
-	driver := sess.Driver().(*sqlx.DB)
-
-	if _, err = driver.Exec("TRUNCATE TABLE `artist`"); err != nil {
-		b.Fatal(err)
-	}
-
-	b.ResetTimer()
-	for i := 0; i < b.N; i++ {
-		if _, err = driver.Exec("INSERT INTO `artist` (`name`) VALUES('Hayao Miyazaki')"); err != nil {
-			b.Fatal(err)
-		}
-	}
-}
-
-// Benchmarking Append().
-//
-// Contributed by wei2912
-// See: https://github.com/gosexy/db/issues/20#issuecomment-20097801
-func BenchmarkAppendUpper(b *testing.B) {
-	sess, err := db.Open(Adapter, settings)
-
-	if err != nil {
-		b.Fatal(err)
-	}
-
-	defer sess.Close()
-
-	artist, err := sess.Collection("artist")
-	artist.Truncate()
-
-	item := struct {
-		Name string `db:"name"`
-	}{"Hayao Miyazaki"}
-
-	b.ResetTimer()
-	for i := 0; i < b.N; i++ {
-		if _, err = artist.Append(item); err != nil {
-			b.Fatal(err)
-		}
-	}
-}
-
-// Benchmarking raw database/sql.
-func BenchmarkAppendTxRawSQL(b *testing.B) {
-	var err error
-	var sess db.Database
-	var tx *sql.Tx
-
-	if sess, err = db.Open(Adapter, settings); err != nil {
-		b.Fatal(err)
-	}
-
-	defer sess.Close()
-
-	driver := sess.Driver().(*sqlx.DB)
-
-	if tx, err = driver.Begin(); err != nil {
-		b.Fatal(err)
-	}
-
-	if _, err = tx.Exec("TRUNCATE TABLE `artist`"); err != nil {
-		b.Fatal(err)
-	}
-
-	b.ResetTimer()
-	for i := 0; i < b.N; i++ {
-		if _, err = tx.Exec("INSERT INTO `artist` (`name`) VALUES('Hayao Miyazaki')"); err != nil {
-			b.Fatal(err)
-		}
-	}
-
-	if err = tx.Commit(); err != nil {
-		b.Fatal(err)
-	}
-}
-
-// Benchmarking Append() with transactions.
-func BenchmarkAppendTxUpper(b *testing.B) {
-	var sess db.Database
-	var err error
-
-	if sess, err = db.Open(Adapter, settings); err != nil {
-		b.Fatal(err)
-	}
-
-	defer sess.Close()
-
-	var tx db.Tx
-	if tx, err = sess.Transaction(); err != nil {
-		b.Fatal(err)
-	}
-
-	var artist db.Collection
-	if artist, err = tx.Collection("artist"); err != nil {
-		b.Fatal(err)
-	}
-
-	if err = artist.Truncate(); err != nil {
-		b.Fatal(err)
-	}
-
-	item := struct {
-		Name string `db:"name"`
-	}{"Hayao Miyazaki"}
-
-	b.ResetTimer()
-	for i := 0; i < b.N; i++ {
-		if _, err = artist.Append(item); err != nil {
-			b.Fatal(err)
-		}
-	}
-
-	if err = tx.Commit(); err != nil {
-		b.Fatal(err)
-	}
-}
-
-// Benchmarking Append() with map.
-func BenchmarkAppendTxUpperMap(b *testing.B) {
-	var sess db.Database
-	var err error
-
-	if sess, err = db.Open(Adapter, settings); err != nil {
-		b.Fatal(err)
-	}
-
-	defer sess.Close()
-
-	var tx db.Tx
-	if tx, err = sess.Transaction(); err != nil {
-		b.Fatal(err)
-	}
-
-	var artist db.Collection
-	if artist, err = tx.Collection("artist"); err != nil {
-		b.Fatal(err)
-	}
-
-	if err = artist.Truncate(); err != nil {
-		b.Fatal(err)
-	}
-
-	item := map[string]string{"name": "Hayao Miyazaki"}
-
-	b.ResetTimer()
-	for i := 0; i < b.N; i++ {
-		if _, err = artist.Append(item); err != nil {
-			b.Fatal(err)
-		}
-	}
-
-	if err = tx.Commit(); err != nil {
-		b.Fatal(err)
-	}
->>>>>>> 725fc362
 }